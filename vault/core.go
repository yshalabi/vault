package vault

import (
	"context"
	"crypto/ecdsa"
	"crypto/subtle"
	"crypto/x509"
	"encoding/base64"
	"errors"
	"fmt"
	"net"
	"net/http"
	"net/url"
	"path/filepath"
	"sync"
	"sync/atomic"
	"time"

	"github.com/hashicorp/vault/api"
	"github.com/hashicorp/vault/helper/metricsutil"
	"github.com/hashicorp/vault/physical/raft"

	metrics "github.com/armon/go-metrics"
	log "github.com/hashicorp/go-hclog"
	multierror "github.com/hashicorp/go-multierror"
	uuid "github.com/hashicorp/go-uuid"
	cache "github.com/patrickmn/go-cache"

	"google.golang.org/grpc"

	"github.com/hashicorp/errwrap"
	"github.com/hashicorp/vault/audit"
	"github.com/hashicorp/vault/helper/namespace"
	"github.com/hashicorp/vault/helper/reload"
	"github.com/hashicorp/vault/sdk/helper/certutil"
	"github.com/hashicorp/vault/sdk/helper/consts"
	"github.com/hashicorp/vault/sdk/helper/jsonutil"
	"github.com/hashicorp/vault/sdk/helper/logging"
	"github.com/hashicorp/vault/sdk/helper/mlock"
	"github.com/hashicorp/vault/sdk/helper/strutil"
	"github.com/hashicorp/vault/sdk/helper/tlsutil"
	"github.com/hashicorp/vault/sdk/logical"
	"github.com/hashicorp/vault/sdk/physical"
	"github.com/hashicorp/vault/shamir"
	"github.com/hashicorp/vault/vault/cluster"
	"github.com/hashicorp/vault/vault/seal"
	shamirseal "github.com/hashicorp/vault/vault/seal/shamir"
)

const (
	// CoreLockPath is the path used to acquire a coordinating lock
	// for a highly-available deploy.
	CoreLockPath = "core/lock"

	// The poison pill is used as a check during certain scenarios to indicate
	// to standby nodes that they should seal
	poisonPillPath = "core/poison-pill"

	// coreLeaderPrefix is the prefix used for the UUID that contains
	// the currently elected leader.
	coreLeaderPrefix = "core/leader/"

	// knownPrimaryAddrsPrefix is used to store last-known cluster address
	// information for primaries
	knownPrimaryAddrsPrefix = "core/primary-addrs/"

	// coreKeyringCanaryPath is used as a canary to indicate to replicated
	// clusters that they need to perform a rekey operation synchronously; this
	// isn't keyring-canary to avoid ignoring it when ignoring core/keyring
	coreKeyringCanaryPath = "core/canary-keyring"
)

var (
	// ErrAlreadyInit is returned if the core is already
	// initialized. This prevents a re-initialization.
	ErrAlreadyInit = errors.New("Vault is already initialized")

	// ErrNotInit is returned if a non-initialized barrier
	// is attempted to be unsealed.
	ErrNotInit = errors.New("Vault is not initialized")

	// ErrInternalError is returned when we don't want to leak
	// any information about an internal error
	ErrInternalError = errors.New("internal error")

	// ErrHANotEnabled is returned if the operation only makes sense
	// in an HA setting
	ErrHANotEnabled = errors.New("Vault is not configured for highly-available mode")

	// manualStepDownSleepPeriod is how long to sleep after a user-initiated
	// step down of the active node, to prevent instantly regrabbing the lock.
	// It's var not const so that tests can manipulate it.
	manualStepDownSleepPeriod = 10 * time.Second

	// Functions only in the Enterprise version
	enterprisePostUnseal = enterprisePostUnsealImpl
	enterprisePreSeal    = enterprisePreSealImpl
	startReplication     = startReplicationImpl
	stopReplication      = stopReplicationImpl
	LastWAL              = lastWALImpl
	LastRemoteWAL        = lastRemoteWALImpl
	WaitUntilWALShipped  = waitUntilWALShippedImpl
)

// NonFatalError is an error that can be returned during NewCore that should be
// displayed but not cause a program exit
type NonFatalError struct {
	Err error
}

func (e *NonFatalError) WrappedErrors() []error {
	return []error{e.Err}
}

func (e *NonFatalError) Error() string {
	return e.Err.Error()
}

// NewNonFatalError returns a new non-fatal error.
func NewNonFatalError(err error) *NonFatalError {
	return &NonFatalError{Err: err}
}

// IsFatalError returns true if the given error is a non-fatal error.
func IsFatalError(err error) bool {
	return !errwrap.ContainsType(err, new(NonFatalError))
}

// ErrInvalidKey is returned if there is a user-based error with a provided
// unseal key. This will be shown to the user, so should not contain
// information that is sensitive.
type ErrInvalidKey struct {
	Reason string
}

func (e *ErrInvalidKey) Error() string {
	return fmt.Sprintf("invalid key: %v", e.Reason)
}

type RegisterAuthFunc func(context.Context, time.Duration, string, *logical.Auth) error

type activeAdvertisement struct {
	RedirectAddr     string                     `json:"redirect_addr"`
	ClusterAddr      string                     `json:"cluster_addr,omitempty"`
	ClusterCert      []byte                     `json:"cluster_cert,omitempty"`
	ClusterKeyParams *certutil.ClusterKeyParams `json:"cluster_key_params,omitempty"`
}

type unlockInformation struct {
	Parts [][]byte
	Nonce string
}

// Core is used as the central manager of Vault activity. It is the primary point of
// interface for API handlers and is responsible for managing the logical and physical
// backends, router, security barrier, and audit trails.
type Core struct {
	entCore

	// The registry of builtin plugins is passed in here as an interface because
	// if it's used directly, it results in import cycles.
	builtinRegistry BuiltinRegistry

	// N.B.: This is used to populate a dev token down replication, as
	// otherwise, after replication is started, a dev would have to go through
	// the generate-root process simply to talk to the new follower cluster.
	devToken string

	// HABackend may be available depending on the physical backend
	ha physical.HABackend

	// redirectAddr is the address we advertise as leader if held
	redirectAddr string

	// clusterAddr is the address we use for clustering
	clusterAddr string

	// physical backend is the un-trusted backend with durable data
	physical physical.Backend

	// underlyingPhysical will always point to the underlying backend
	// implementation. This is an un-trusted backend with durable data
	underlyingPhysical physical.Backend

	// seal is our seal, for seal configuration information
	seal Seal

	raftUnseal bool

	raftChallenge *physical.EncryptedBlobInfo

	raftLeaderClient *api.Client

	raftLeaderBarrierConfig *SealConfig

	// migrationSeal is the seal to use during a migration operation. It is the
	// seal we're migrating *from*.
	migrationSeal Seal

	// unwrapSeal is the seal to use on Enterprise to unwrap values wrapped
	// with the previous seal.
	unwrapSeal Seal

	// barrier is the security barrier wrapping the physical backend
	barrier SecurityBarrier

	// router is responsible for managing the mount points for logical backends.
	router *Router

	// logicalBackends is the mapping of backends to use for this core
	logicalBackends map[string]logical.Factory

	// credentialBackends is the mapping of backends to use for this core
	credentialBackends map[string]logical.Factory

	// auditBackends is the mapping of backends to use for this core
	auditBackends map[string]audit.Factory

	// stateLock protects mutable state
	stateLock sync.RWMutex
	sealed    *uint32

	standby              bool
	perfStandby          bool
	standbyDoneCh        chan struct{}
	standbyStopCh        chan struct{}
	manualStepDownCh     chan struct{}
	keepHALockOnStepDown *uint32
	heldHALock           physical.Lock

	// unlockInfo has the keys provided to Unseal until the threshold number of parts is available, as well as the operation nonce
	unlockInfo *unlockInformation

	// generateRootProgress holds the shares until we reach enough
	// to verify the master key
	generateRootConfig   *GenerateRootConfig
	generateRootProgress [][]byte
	generateRootLock     sync.Mutex

	// These variables holds the config and shares we have until we reach
	// enough to verify the appropriate master key. Note that the same lock is
	// used; this isn't time-critical so this shouldn't be a problem.
	barrierRekeyConfig  *SealConfig
	recoveryRekeyConfig *SealConfig
	rekeyLock           sync.RWMutex

	// mounts is loaded after unseal since it is a protected
	// configuration
	mounts *MountTable

	// mountsLock is used to ensure that the mounts table does not
	// change underneath a calling function
	mountsLock sync.RWMutex

	// auth is loaded after unseal since it is a protected
	// configuration
	auth *MountTable

	// authLock is used to ensure that the auth table does not
	// change underneath a calling function
	authLock sync.RWMutex

	// audit is loaded after unseal since it is a protected
	// configuration
	audit *MountTable

	// auditLock is used to ensure that the audit table does not
	// change underneath a calling function
	auditLock sync.RWMutex

	// auditBroker is used to ingest the audit events and fan
	// out into the configured audit backends
	auditBroker *AuditBroker

	// auditedHeaders is used to configure which http headers
	// can be output in the audit logs
	auditedHeaders *AuditedHeadersConfig

	// systemBackend is the backend which is used to manage internal operations
	systemBackend *SystemBackend

	// cubbyholeBackend is the backend which manages the per-token storage
	cubbyholeBackend *CubbyholeBackend

	// systemBarrierView is the barrier view for the system backend
	systemBarrierView *BarrierView

	// expiration manager is used for managing LeaseIDs,
	// renewal, expiration and revocation
	expiration *ExpirationManager

	// rollback manager is used to run rollbacks periodically
	rollback *RollbackManager

	// policy store is used to manage named ACL policies
	policyStore *PolicyStore

	// token store is used to manage authentication tokens
	tokenStore *TokenStore

	// identityStore is used to manage client entities
	identityStore *IdentityStore

	// metricsCh is used to stop the metrics streaming
	metricsCh chan struct{}

	// metricsMutex is used to prevent a race condition between
	// metrics emission and sealing leading to a nil pointer
	metricsMutex sync.Mutex

	defaultLeaseTTL time.Duration
	maxLeaseTTL     time.Duration

	// baseLogger is used to avoid ResetNamed as it strips useful prefixes in
	// e.g. testing
	baseLogger log.Logger
	logger     log.Logger

	// cachingDisabled indicates whether caches are disabled
	cachingDisabled bool
	// Cache stores the actual cache; we always have this but may bypass it if
	// disabled
	physicalCache physical.ToggleablePurgemonster

	// reloadFuncs is a map containing reload functions
	reloadFuncs map[string][]reload.ReloadFunc

	// reloadFuncsLock controls access to the funcs
	reloadFuncsLock sync.RWMutex

	// wrappingJWTKey is the key used for generating JWTs containing response
	// wrapping information
	wrappingJWTKey *ecdsa.PrivateKey

	//
	// Cluster information
	//
	// Name
	clusterName string
	// Specific cipher suites to use for clustering, if any
	clusterCipherSuites []uint16
	// Used to modify cluster parameters
	clusterParamsLock sync.RWMutex
	// The private key stored in the barrier used for establishing
	// mutually-authenticated connections between Vault cluster members
	localClusterPrivateKey *atomic.Value
	// The local cluster cert
	localClusterCert *atomic.Value
	// The parsed form of the local cluster cert
	localClusterParsedCert *atomic.Value
	// The TCP addresses we should use for clustering
	clusterListenerAddrs []*net.TCPAddr
	// The handler to use for request forwarding
	clusterHandler http.Handler
	// Write lock used to ensure that we don't have multiple connections adjust
	// this value at the same time
	requestForwardingConnectionLock sync.RWMutex
	// Lock for the leader values, ensuring we don't run the parts of Leader()
	// that change things concurrently
	leaderParamsLock sync.RWMutex
	// Current cluster leader values
	clusterLeaderParams *atomic.Value
	// Info on cluster members
	clusterPeerClusterAddrsCache *cache.Cache
	// The context for the client
	rpcClientConnContext context.Context
	// The function for canceling the client connection
	rpcClientConnCancelFunc context.CancelFunc
	// The grpc ClientConn for RPC calls
	rpcClientConn *grpc.ClientConn
	// The grpc forwarding client
	rpcForwardingClient *forwardingClient
	// The UUID used to hold the leader lock. Only set on active node
	leaderUUID string

	// CORS Information
	corsConfig *CORSConfig

	// The active set of upstream cluster addresses; stored via the Echo
	// mechanism, loaded by the balancer
	atomicPrimaryClusterAddrs *atomic.Value

	atomicPrimaryFailoverAddrs *atomic.Value

	// replicationState keeps the current replication state cached for quick
	// lookup; activeNodeReplicationState stores the active value on standbys
	replicationState           *uint32
	activeNodeReplicationState *uint32

	// uiConfig contains UI configuration
	uiConfig *UIConfig

	// rawEnabled indicates whether the Raw endpoint is enabled
	rawEnabled bool

	// pluginDirectory is the location vault will look for plugin binaries
	pluginDirectory string

	// pluginCatalog is used to manage plugin configurations
	pluginCatalog *PluginCatalog

	enableMlock bool

	// This can be used to trigger operations to stop running when Vault is
	// going to be shut down, stepped down, or sealed
	activeContext           context.Context
	activeContextCancelFunc *atomic.Value

	// Stores the sealunwrapper for downgrade needs
	sealUnwrapper physical.Backend

	// unsealwithStoredKeysLock is a mutex that prevents multiple processes from
	// unsealing with stored keys are the same time.
	unsealWithStoredKeysLock sync.Mutex

	// Stores any funcs that should be run on successful postUnseal
	postUnsealFuncs []func()

	// replicationFailure is used to mark when replication has entered an
	// unrecoverable failure.
	replicationFailure *uint32

	// disablePerfStanby is used to tell a standby not to attempt to become a
	// perf standby
	disablePerfStandby bool

	licensingStopCh chan struct{}

	// Stores loggers so we can reset the level
	allLoggers     []log.Logger
	allLoggersLock sync.RWMutex

	// Can be toggled atomically to cause the core to never try to become
	// active, or give up active as soon as it gets it
	neverBecomeActive *uint32

	// loadCaseSensitiveIdentityStore enforces the loading of identity store
	// artifacts in a case sensitive manner. To be used only in testing.
	loadCaseSensitiveIdentityStore bool

	// clusterListener starts up and manages connections on the cluster ports
	clusterListener *cluster.Listener

	// Telemetry objects
	metricsHelper *metricsutil.MetricsHelper

	// Stores request counters
	counters counters

<<<<<<< HEAD
	// Stores the raft applied index for standby nodes
	raftFollowerStates *raftFollowerStates
	// Stop channel for raft TLS rotations
	raftTLSRotationStopCh chan struct{}
=======
	coreNumber int
>>>>>>> 47d4e5b1
}

// CoreConfig is used to parameterize a core
type CoreConfig struct {
	DevToken string `json:"dev_token" structs:"dev_token" mapstructure:"dev_token"`

	BuiltinRegistry BuiltinRegistry `json:"builtin_registry" structs:"builtin_registry" mapstructure:"builtin_registry"`

	LogicalBackends map[string]logical.Factory `json:"logical_backends" structs:"logical_backends" mapstructure:"logical_backends"`

	CredentialBackends map[string]logical.Factory `json:"credential_backends" structs:"credential_backends" mapstructure:"credential_backends"`

	AuditBackends map[string]audit.Factory `json:"audit_backends" structs:"audit_backends" mapstructure:"audit_backends"`

	Physical physical.Backend `json:"physical" structs:"physical" mapstructure:"physical"`

	// May be nil, which disables HA operations
	HAPhysical physical.HABackend `json:"ha_physical" structs:"ha_physical" mapstructure:"ha_physical"`

	Seal Seal `json:"seal" structs:"seal" mapstructure:"seal"`

	Logger log.Logger `json:"logger" structs:"logger" mapstructure:"logger"`

	// Disables the LRU cache on the physical backend
	DisableCache bool `json:"disable_cache" structs:"disable_cache" mapstructure:"disable_cache"`

	// Disables mlock syscall
	DisableMlock bool `json:"disable_mlock" structs:"disable_mlock" mapstructure:"disable_mlock"`

	// Custom cache size for the LRU cache on the physical backend, or zero for default
	CacheSize int `json:"cache_size" structs:"cache_size" mapstructure:"cache_size"`

	// Set as the leader address for HA
	RedirectAddr string `json:"redirect_addr" structs:"redirect_addr" mapstructure:"redirect_addr"`

	// Set as the cluster address for HA
	ClusterAddr string `json:"cluster_addr" structs:"cluster_addr" mapstructure:"cluster_addr"`

	DefaultLeaseTTL time.Duration `json:"default_lease_ttl" structs:"default_lease_ttl" mapstructure:"default_lease_ttl"`

	MaxLeaseTTL time.Duration `json:"max_lease_ttl" structs:"max_lease_ttl" mapstructure:"max_lease_ttl"`

	ClusterName string `json:"cluster_name" structs:"cluster_name" mapstructure:"cluster_name"`

	ClusterCipherSuites string `json:"cluster_cipher_suites" structs:"cluster_cipher_suites" mapstructure:"cluster_cipher_suites"`

	EnableUI bool `json:"ui" structs:"ui" mapstructure:"ui"`

	// Enable the raw endpoint
	EnableRaw bool `json:"enable_raw" structs:"enable_raw" mapstructure:"enable_raw"`

	PluginDirectory string `json:"plugin_directory" structs:"plugin_directory" mapstructure:"plugin_directory"`

	DisableSealWrap bool `json:"disable_sealwrap" structs:"disable_sealwrap" mapstructure:"disable_sealwrap"`

	ReloadFuncs     *map[string][]reload.ReloadFunc
	ReloadFuncsLock *sync.RWMutex

	// Licensing
	LicensingConfig *LicensingConfig
	// Don't set this unless in dev mode, ideally only when using inmem
	DevLicenseDuration time.Duration

	DisablePerformanceStandby bool
	DisableIndexing           bool
	DisableKeyEncodingChecks  bool

	AllLoggers []log.Logger

	// Telemetry objects
	MetricsHelper *metricsutil.MetricsHelper

	CounterSyncInterval time.Duration
}

func (c *CoreConfig) Clone() *CoreConfig {
	return &CoreConfig{
		DevToken:                  c.DevToken,
		LogicalBackends:           c.LogicalBackends,
		CredentialBackends:        c.CredentialBackends,
		AuditBackends:             c.AuditBackends,
		Physical:                  c.Physical,
		HAPhysical:                c.HAPhysical,
		Seal:                      c.Seal,
		Logger:                    c.Logger,
		DisableCache:              c.DisableCache,
		DisableMlock:              c.DisableMlock,
		CacheSize:                 c.CacheSize,
		RedirectAddr:              c.RedirectAddr,
		ClusterAddr:               c.ClusterAddr,
		DefaultLeaseTTL:           c.DefaultLeaseTTL,
		MaxLeaseTTL:               c.MaxLeaseTTL,
		ClusterName:               c.ClusterName,
		ClusterCipherSuites:       c.ClusterCipherSuites,
		EnableUI:                  c.EnableUI,
		EnableRaw:                 c.EnableRaw,
		PluginDirectory:           c.PluginDirectory,
		DisableSealWrap:           c.DisableSealWrap,
		ReloadFuncs:               c.ReloadFuncs,
		ReloadFuncsLock:           c.ReloadFuncsLock,
		LicensingConfig:           c.LicensingConfig,
		DevLicenseDuration:        c.DevLicenseDuration,
		DisablePerformanceStandby: c.DisablePerformanceStandby,
		DisableIndexing:           c.DisableIndexing,
		AllLoggers:                c.AllLoggers,
		CounterSyncInterval:       c.CounterSyncInterval,
	}
}

// NewCore is used to construct a new core
func NewCore(conf *CoreConfig) (*Core, error) {
	if conf.HAPhysical != nil && conf.HAPhysical.HAEnabled() {
		if conf.RedirectAddr == "" {
			return nil, fmt.Errorf("missing API address, please set in configuration or via environment")
		}
	}

	if conf.DefaultLeaseTTL == 0 {
		conf.DefaultLeaseTTL = defaultLeaseTTL
	}
	if conf.MaxLeaseTTL == 0 {
		conf.MaxLeaseTTL = maxLeaseTTL
	}
	if conf.DefaultLeaseTTL > conf.MaxLeaseTTL {
		return nil, fmt.Errorf("cannot have DefaultLeaseTTL larger than MaxLeaseTTL")
	}

	// Validate the advertise addr if its given to us
	if conf.RedirectAddr != "" {
		u, err := url.Parse(conf.RedirectAddr)
		if err != nil {
			return nil, errwrap.Wrapf("redirect address is not valid url: {{err}}", err)
		}

		if u.Scheme == "" {
			return nil, fmt.Errorf("redirect address must include scheme (ex. 'http')")
		}
	}

	// Make a default logger if not provided
	if conf.Logger == nil {
		conf.Logger = logging.NewVaultLogger(log.Trace)
	}

	syncInterval := conf.CounterSyncInterval
	if syncInterval.Nanoseconds() == 0 {
		syncInterval = 30 * time.Second
	}

	// Setup the core
	c := &Core{
		entCore:                      entCore{},
		devToken:                     conf.DevToken,
		physical:                     conf.Physical,
		underlyingPhysical:           conf.Physical,
		redirectAddr:                 conf.RedirectAddr,
		clusterAddr:                  conf.ClusterAddr,
		seal:                         conf.Seal,
		router:                       NewRouter(),
		sealed:                       new(uint32),
		standby:                      true,
		baseLogger:                   conf.Logger,
		logger:                       conf.Logger.Named("core"),
		defaultLeaseTTL:              conf.DefaultLeaseTTL,
		maxLeaseTTL:                  conf.MaxLeaseTTL,
		cachingDisabled:              conf.DisableCache,
		clusterName:                  conf.ClusterName,
		clusterPeerClusterAddrsCache: cache.New(3*cluster.HeartbeatInterval, time.Second),
		enableMlock:                  !conf.DisableMlock,
		rawEnabled:                   conf.EnableRaw,
		replicationState:             new(uint32),
		atomicPrimaryClusterAddrs:    new(atomic.Value),
		atomicPrimaryFailoverAddrs:   new(atomic.Value),
		localClusterPrivateKey:       new(atomic.Value),
		localClusterCert:             new(atomic.Value),
		localClusterParsedCert:       new(atomic.Value),
		activeNodeReplicationState:   new(uint32),
		keepHALockOnStepDown:         new(uint32),
		replicationFailure:           new(uint32),
		disablePerfStandby:           true,
		activeContextCancelFunc:      new(atomic.Value),
		allLoggers:                   conf.AllLoggers,
		builtinRegistry:              conf.BuiltinRegistry,
		neverBecomeActive:            new(uint32),
		clusterLeaderParams:          new(atomic.Value),
		metricsHelper:                conf.MetricsHelper,
		counters: counters{
			requests:     new(uint64),
			syncInterval: syncInterval,
		},
	}

	atomic.StoreUint32(c.sealed, 1)
	c.allLoggers = append(c.allLoggers, c.logger)

	atomic.StoreUint32(c.replicationState, uint32(consts.ReplicationDRDisabled|consts.ReplicationPerformanceDisabled))
	c.localClusterCert.Store(([]byte)(nil))
	c.localClusterParsedCert.Store((*x509.Certificate)(nil))
	c.localClusterPrivateKey.Store((*ecdsa.PrivateKey)(nil))

	c.clusterLeaderParams.Store((*ClusterLeaderParams)(nil))

	c.activeContextCancelFunc.Store((context.CancelFunc)(nil))

	if conf.ClusterCipherSuites != "" {
		suites, err := tlsutil.ParseCiphers(conf.ClusterCipherSuites)
		if err != nil {
			return nil, errwrap.Wrapf("error parsing cluster cipher suites: {{err}}", err)
		}
		c.clusterCipherSuites = suites
	}

	// Load CORS config and provide a value for the core field.
	c.corsConfig = &CORSConfig{
		core:    c,
		Enabled: new(uint32),
	}

	if c.seal == nil {
		c.seal = NewDefaultSeal(shamirseal.NewSeal(c.logger.Named("shamir")))
	}
	c.seal.SetCore(c)

	if err := coreInit(c, conf); err != nil {
		return nil, err
	}

	if !conf.DisableMlock {
		// Ensure our memory usage is locked into physical RAM
		if err := mlock.LockMemory(); err != nil {
			return nil, fmt.Errorf(
				"Failed to lock memory: %v\n\n"+
					"This usually means that the mlock syscall is not available.\n"+
					"Vault uses mlock to prevent memory from being swapped to\n"+
					"disk. This requires root privileges as well as a machine\n"+
					"that supports mlock. Please enable mlock on your system or\n"+
					"disable Vault from using it. To disable Vault from using it,\n"+
					"set the `disable_mlock` configuration option in your configuration\n"+
					"file.",
				err)
		}
	}

	var err error

	if conf.PluginDirectory != "" {
		c.pluginDirectory, err = filepath.Abs(conf.PluginDirectory)
		if err != nil {
			return nil, errwrap.Wrapf("core setup failed, could not verify plugin directory: {{err}}", err)
		}
	}

	// Construct a new AES-GCM barrier
	c.barrier, err = NewAESGCMBarrier(c.physical)
	if err != nil {
		return nil, errwrap.Wrapf("barrier setup failed: {{err}}", err)
	}

	createSecondaries(c, conf)

	if conf.HAPhysical != nil && conf.HAPhysical.HAEnabled() {
		c.ha = conf.HAPhysical
	}

	// We create the funcs here, then populate the given config with it so that
	// the caller can share state
	conf.ReloadFuncsLock = &c.reloadFuncsLock
	c.reloadFuncsLock.Lock()
	c.reloadFuncs = make(map[string][]reload.ReloadFunc)
	c.reloadFuncsLock.Unlock()
	conf.ReloadFuncs = &c.reloadFuncs

	logicalBackends := make(map[string]logical.Factory)
	for k, f := range conf.LogicalBackends {
		logicalBackends[k] = f
	}
	_, ok := logicalBackends["kv"]
	if !ok {
		logicalBackends["kv"] = PassthroughBackendFactory
	}

	logicalBackends["cubbyhole"] = CubbyholeBackendFactory
	logicalBackends[systemMountType] = func(ctx context.Context, config *logical.BackendConfig) (logical.Backend, error) {
		sysBackendLogger := conf.Logger.Named("system")
		c.AddLogger(sysBackendLogger)
		b := NewSystemBackend(c, sysBackendLogger)
		if err := b.Setup(ctx, config); err != nil {
			return nil, err
		}
		return b, nil
	}
	logicalBackends["identity"] = func(ctx context.Context, config *logical.BackendConfig) (logical.Backend, error) {
		identityLogger := conf.Logger.Named("identity")
		c.AddLogger(identityLogger)
		return NewIdentityStore(ctx, c, config, identityLogger)
	}
	addExtraLogicalBackends(c, logicalBackends)
	c.logicalBackends = logicalBackends

	credentialBackends := make(map[string]logical.Factory)
	for k, f := range conf.CredentialBackends {
		credentialBackends[k] = f
	}
	credentialBackends["token"] = func(ctx context.Context, config *logical.BackendConfig) (logical.Backend, error) {
		tsLogger := conf.Logger.Named("token")
		c.AddLogger(tsLogger)
		return NewTokenStore(ctx, tsLogger, c, config)
	}
	addExtraCredentialBackends(c, credentialBackends)
	c.credentialBackends = credentialBackends

	auditBackends := make(map[string]audit.Factory)
	for k, f := range conf.AuditBackends {
		auditBackends[k] = f
	}
	c.auditBackends = auditBackends

	uiStoragePrefix := systemBarrierPrefix + "ui"
	c.uiConfig = NewUIConfig(conf.EnableUI, physical.NewView(c.physical, uiStoragePrefix), NewBarrierView(c.barrier, uiStoragePrefix))

	return c, nil
}

// Shutdown is invoked when the Vault instance is about to be terminated. It
// should not be accessible as part of an API call as it will cause an availability
// problem. It is only used to gracefully quit in the case of HA so that failover
// happens as quickly as possible.
func (c *Core) Shutdown() error {
	c.logger.Debug("shutdown called")
	return c.sealInternal()
}

// CORSConfig returns the current CORS configuration
func (c *Core) CORSConfig() *CORSConfig {
	return c.corsConfig
}

func (c *Core) GetContext() (context.Context, context.CancelFunc) {
	c.stateLock.RLock()
	defer c.stateLock.RUnlock()

	return context.WithCancel(namespace.RootContext(c.activeContext))
}

// Sealed checks if the Vault is current sealed
func (c *Core) Sealed() bool {
	return atomic.LoadUint32(c.sealed) == 1
}

// SecretProgress returns the number of keys provided so far
func (c *Core) SecretProgress() (int, string) {
	c.stateLock.RLock()
	defer c.stateLock.RUnlock()
	switch c.unlockInfo {
	case nil:
		return 0, ""
	default:
		return len(c.unlockInfo.Parts), c.unlockInfo.Nonce
	}
}

// ResetUnsealProcess removes the current unlock parts from memory, to reset
// the unsealing process
func (c *Core) ResetUnsealProcess() {
	c.stateLock.Lock()
	defer c.stateLock.Unlock()
	c.unlockInfo = nil
}

// Unseal is used to provide one of the key parts to unseal the Vault.
//
// They key given as a parameter will automatically be zerod after
// this method is done with it. If you want to keep the key around, a copy
// should be made.
func (c *Core) Unseal(key []byte) (bool, error) {
	return c.unseal(key, false)
}

func (c *Core) UnsealWithRecoveryKeys(key []byte) (bool, error) {
	return c.unseal(key, true)
}

func (c *Core) unseal(key []byte, useRecoveryKeys bool) (bool, error) {
	defer metrics.MeasureSince([]string{"core", "unseal"}, time.Now())

	c.stateLock.Lock()
	defer c.stateLock.Unlock()

	ctx := context.Background()

	// Explicitly check for init status. This also checks if the seal
	// configuration is valid (i.e. non-nil).
	init, err := c.Initialized(ctx)
	if err != nil {
		return false, err
	}
	if !init && !c.isRaftUnseal() {
		return false, ErrNotInit
	}

	// Verify the key length
	min, max := c.barrier.KeyLength()
	max += shamir.ShareOverhead
	if len(key) < min {
		return false, &ErrInvalidKey{fmt.Sprintf("key is shorter than minimum %d bytes", min)}
	}
	if len(key) > max {
		return false, &ErrInvalidKey{fmt.Sprintf("key is longer than maximum %d bytes", max)}
	}

	// Check if already unsealed
	if !c.Sealed() {
		return true, nil
	}

	sealToUse := c.seal
	if c.migrationSeal != nil {
		sealToUse = c.migrationSeal
	}

	masterKey, err := c.unsealPart(ctx, sealToUse, key, useRecoveryKeys)
	if err != nil {
		return false, err
	}

	if masterKey != nil {
		if c.seal.BarrierType() == seal.Shamir {
			_, err := c.seal.GetAccess().(*shamirseal.ShamirSeal).SetConfig(map[string]string{
				"key": base64.StdEncoding.EncodeToString(masterKey),
			})
			if err != nil {
				return false, err
			}
		}

		if c.isRaftUnseal() {
			if err := c.joinRaftSendAnswer(ctx, c.raftLeaderClient, c.raftChallenge, c.seal.GetAccess()); err != nil {
				return false, err
			}
			// Reset the state
			c.raftUnseal = false
			c.raftChallenge = nil
			c.raftLeaderBarrierConfig = nil
			c.raftLeaderClient = nil
			go func() {
				keyringFound := false
				defer func() {
					if keyringFound {
						_, err := c.unsealInternal(ctx, masterKey)
						if err != nil {
							c.logger.Error("failed to unseal", "error", err)
						}
					}
				}()
				for {
					keys, err := c.underlyingPhysical.List(ctx, keyringPrefix)
					if err != nil {
						c.logger.Error("failed to list physical keys", "error", err)
						return
					}
					if strutil.StrListContains(keys, "keyring") {
						keyringFound = true
						return
					}
					select {
					case <-time.After(5 * time.Second):
					}
				}
			}()
			// Return Vault as sealed since unsealing happens in background
			// which gets delayed until the data from the leader is streamed to
			// the follower.
			return true, nil
		}
		return c.unsealInternal(ctx, masterKey)
	}

	return false, nil
}

// unsealPart takes in a key share, and returns the master key if the threshold
// is met. If recovery keys are supported, recovery key shares may be provided.
func (c *Core) unsealPart(ctx context.Context, seal Seal, key []byte, useRecoveryKeys bool) ([]byte, error) {
	// Check if we already have this piece
	if c.unlockInfo != nil {
		for _, existing := range c.unlockInfo.Parts {
			if subtle.ConstantTimeCompare(existing, key) == 1 {
				return nil, nil
			}
		}
	} else {
		uuid, err := uuid.GenerateUUID()
		if err != nil {
			return nil, err
		}
		c.unlockInfo = &unlockInformation{
			Nonce: uuid,
		}
	}

	// Store this key
	c.unlockInfo.Parts = append(c.unlockInfo.Parts, key)

	var config *SealConfig
	var err error

	switch {
	case seal.RecoveryKeySupported() && (useRecoveryKeys || c.migrationSeal != nil):
		config, err = seal.RecoveryConfig(ctx)
	case c.isRaftUnseal():
		// Ignore follower's seal config and refer to leader's barrier
		// configuration.
		config = c.raftLeaderBarrierConfig
	default:
		config, err = seal.BarrierConfig(ctx)
	}
	if err != nil {
		return nil, err
	}

	// Check if we don't have enough keys to unlock, proceed through the rest of
	// the call only if we have met the threshold
	if len(c.unlockInfo.Parts) < config.SecretThreshold {
		if c.logger.IsDebug() {
			c.logger.Debug("cannot unseal, not enough keys", "keys", len(c.unlockInfo.Parts), "threshold", config.SecretThreshold, "nonce", c.unlockInfo.Nonce)
		}
		return nil, nil
	}

	// Best-effort memzero of unlock parts once we're done with them
	defer func() {
		for i := range c.unlockInfo.Parts {
			memzero(c.unlockInfo.Parts[i])
		}
		c.unlockInfo = nil
	}()

	// Recover the split key. recoveredKey is the shamir combined
	// key, or the single provided key if the threshold is 1.
	var recoveredKey []byte
	var masterKey []byte
	var recoveryKey []byte
	if config.SecretThreshold == 1 {
		recoveredKey = make([]byte, len(c.unlockInfo.Parts[0]))
		copy(recoveredKey, c.unlockInfo.Parts[0])
	} else {
		recoveredKey, err = shamir.Combine(c.unlockInfo.Parts)
		if err != nil {
			return nil, errwrap.Wrapf("failed to compute master key: {{err}}", err)
		}
	}

	if seal.RecoveryKeySupported() && (useRecoveryKeys || c.migrationSeal != nil) {
		// Verify recovery key
		if err := seal.VerifyRecoveryKey(ctx, recoveredKey); err != nil {
			return nil, err
		}
		recoveryKey = recoveredKey

		// Get stored keys and shamir combine into single master key. Unsealing with
		// recovery keys currently does not support: 1) mixed stored and non-stored
		// keys setup, nor 2) seals that support recovery keys but not stored keys.
		// If insufficient shares are provided, shamir.Combine will error, and if
		// no stored keys are found it will return masterKey as nil.
		if seal.StoredKeysSupported() {
			masterKeyShares, err := seal.GetStoredKeys(ctx)
			if err != nil {
				return nil, errwrap.Wrapf("unable to retrieve stored keys: {{err}}", err)
			}

			switch len(masterKeyShares) {
			case 0:
				return nil, errors.New("seal returned no master key shares")
			case 1:
				masterKey = masterKeyShares[0]
			default:
				masterKey, err = shamir.Combine(masterKeyShares)
				if err != nil {
					return nil, errwrap.Wrapf("failed to compute master key: {{err}}", err)
				}
			}
		}
	} else {
		masterKey = recoveredKey
	}

	// If we have a migration seal, now's the time!
	if c.migrationSeal != nil {
		// Unseal the barrier so we can rekey
		if err := c.barrier.Unseal(ctx, masterKey); err != nil {
			return nil, errwrap.Wrapf("error unsealing barrier with constructed master key: {{err}}", err)
		}
		defer c.barrier.Seal()

		switch {
		case c.migrationSeal.RecoveryKeySupported() && c.seal.RecoveryKeySupported():
			// Set the recovery and barrier keys to be the same.
			recoveryKey, err := c.migrationSeal.RecoveryKey(ctx)
			if err != nil {
				return nil, errwrap.Wrapf("error getting recovery key to set on new seal: {{err}}", err)
			}

			if err := c.seal.SetRecoveryKey(ctx, recoveryKey); err != nil {
				return nil, errwrap.Wrapf("error setting new recovery key information during migrate: {{err}}", err)
			}

			barrierKeys, err := c.migrationSeal.GetStoredKeys(ctx)
			if err != nil {
				return nil, errwrap.Wrapf("error getting stored keys to set on new seal: {{err}}", err)
			}

			if err := c.seal.SetStoredKeys(ctx, barrierKeys); err != nil {
				return nil, errwrap.Wrapf("error setting new barrier key information during migrate: {{err}}", err)
			}

		case c.migrationSeal.RecoveryKeySupported():
			// Auto to Shamir, since recovery key isn't supported on new seal

			// In this case we have to ensure that the recovery information was
			// set properly.
			if recoveryKey == nil {
				return nil, errors.New("did not get expected recovery information to set new seal during migration")
			}

			// We have recovery keys; we're going to use them as the new
			// barrier key.
			if err := c.barrier.Rekey(ctx, recoveryKey); err != nil {
				return nil, errwrap.Wrapf("error rekeying barrier during migration: {{err}}", err)
			}

			if err := c.barrier.Delete(ctx, StoredBarrierKeysPath); err != nil {
				// Don't actually exit here as successful deletion isn't critical
				c.logger.Error("error deleting stored barrier keys after migration; continuing anyways", "error", err)
			}

			masterKey = recoveryKey

		case c.seal.RecoveryKeySupported():
			// The new seal will have recovery keys; we set it to the existing
			// master key, so barrier key shares -> recovery key shares
			if err := c.seal.SetRecoveryKey(ctx, masterKey); err != nil {
				return nil, errwrap.Wrapf("error setting new recovery key information: {{err}}", err)
			}

			// Generate a new master key
			newMasterKey, err := c.barrier.GenerateKey()
			if err != nil {
				return nil, errwrap.Wrapf("error generating new master key: {{err}}", err)
			}

			// Rekey the barrier
			if err := c.barrier.Rekey(ctx, newMasterKey); err != nil {
				return nil, errwrap.Wrapf("error rekeying barrier during migration: {{err}}", err)
			}

			// Store the new master key
			if err := c.seal.SetStoredKeys(ctx, [][]byte{newMasterKey}); err != nil {
				return nil, errwrap.Wrapf("error storing new master key: {[err}}", err)
			}

			// Return the new key so it can be used to unlock the barrier
			masterKey = newMasterKey

		default:
			return nil, errors.New("unhandled migration case (shamir to shamir)")
		}

		// At this point we've swapped things around and need to ensure we
		// don't migrate again
		c.migrationSeal = nil

		// Ensure we populate the new values
		bc, err := c.seal.BarrierConfig(ctx)
		if err != nil {
			return nil, errwrap.Wrapf("error fetching barrier config after migration: {{err}}", err)
		}
		if err := c.seal.SetBarrierConfig(ctx, bc); err != nil {
			return nil, errwrap.Wrapf("error storing barrier config after migration: {{err}}", err)
		}

		if c.seal.RecoveryKeySupported() {
			rc, err := c.seal.RecoveryConfig(ctx)
			if err != nil {
				return nil, errwrap.Wrapf("error fetching recovery config after migration: {{err}}", err)
			}
			if err := c.seal.SetRecoveryConfig(ctx, rc); err != nil {
				return nil, errwrap.Wrapf("error storing recovery config after migration: {{err}}", err)
			}
		}
	}

	return masterKey, nil
}

// unsealInternal takes in the master key and attempts to unseal the barrier.
// N.B.: This must be called with the state write lock held.
func (c *Core) unsealInternal(ctx context.Context, masterKey []byte) (bool, error) {
	defer memzero(masterKey)

	// Attempt to unlock
	if err := c.barrier.Unseal(ctx, masterKey); err != nil {
		return false, err
	}

	if err := preUnsealInternal(ctx, c); err != nil {
		return false, err
	}

	if err := c.startClusterListener(ctx); err != nil {
		return false, err
	}

	if err := c.startRaftStorage(ctx); err != nil {
		return false, err
	}

	// Do post-unseal setup if HA is not enabled
	if c.ha == nil {
		// We still need to set up cluster info even if it's not part of a
		// cluster right now. This also populates the cached cluster object.
		if err := c.setupCluster(ctx); err != nil {
			c.logger.Error("cluster setup failed", "error", err)
			c.barrier.Seal()
			c.logger.Warn("vault is sealed")
			return false, err
		}

		ctx, ctxCancel := context.WithCancel(namespace.RootContext(nil))
		if err := c.postUnseal(ctx, ctxCancel, standardUnsealStrategy{}); err != nil {
			c.logger.Error("post-unseal setup failed", "error", err)
			c.barrier.Seal()
			c.logger.Warn("vault is sealed")
			return false, err
		}

		c.standby = false
	} else {
		// Go to standby mode, wait until we are active to unseal
		c.standbyDoneCh = make(chan struct{})
		c.manualStepDownCh = make(chan struct{})
		c.standbyStopCh = make(chan struct{})
		go c.runStandby(c.standbyDoneCh, c.manualStepDownCh, c.standbyStopCh)
	}

	// Force a cache bust here, which will also run migration code
	if c.seal.RecoveryKeySupported() {
		c.seal.SetRecoveryConfig(ctx, nil)
	}

	// Success!
	atomic.StoreUint32(c.sealed, 0)

	if c.logger.IsInfo() {
		c.logger.Info("vault is unsealed")
	}

	if c.ha != nil {
		sd, ok := c.ha.(physical.ServiceDiscovery)
		if ok {
			if err := sd.NotifySealedStateChange(); err != nil {
				if c.logger.IsWarn() {
					c.logger.Warn("failed to notify unsealed status", "error", err)
				}
			}
		}
	}
	return true, nil
}

// SealWithRequest takes in a logical.Request, acquires the lock, and passes
// through to sealInternal
func (c *Core) SealWithRequest(httpCtx context.Context, req *logical.Request) error {
	defer metrics.MeasureSince([]string{"core", "seal-with-request"}, time.Now())

	if c.Sealed() {
		return nil
	}

	c.stateLock.RLock()

	// This will unlock the read lock
	// We use background context since we may not be active
	ctx, cancel := context.WithCancel(namespace.RootContext(nil))
	defer cancel()

	go func() {
		select {
		case <-ctx.Done():
		case <-httpCtx.Done():
			cancel()
		}
	}()

	// This will unlock the read lock
	return c.sealInitCommon(ctx, req)
}

// Seal takes in a token and creates a logical.Request, acquires the lock, and
// passes through to sealInternal
func (c *Core) Seal(token string) error {
	defer metrics.MeasureSince([]string{"core", "seal"}, time.Now())

	if c.Sealed() {
		return nil
	}

	c.stateLock.RLock()

	req := &logical.Request{
		Operation:   logical.UpdateOperation,
		Path:        "sys/seal",
		ClientToken: token,
	}

	// This will unlock the read lock
	// We use background context since we may not be active
	return c.sealInitCommon(namespace.RootContext(nil), req)
}

// sealInitCommon is common logic for Seal and SealWithRequest and is used to
// re-seal the Vault. This requires the Vault to be unsealed again to perform
// any further operations. Note: this function will read-unlock the state lock.
func (c *Core) sealInitCommon(ctx context.Context, req *logical.Request) (retErr error) {
	defer metrics.MeasureSince([]string{"core", "seal-internal"}, time.Now())

	if req == nil {
		retErr = multierror.Append(retErr, errors.New("nil request to seal"))
		c.stateLock.RUnlock()
		return retErr
	}

	// Since there is no token store in standby nodes, sealing cannot be done.
	// Ideally, the request has to be forwarded to leader node for validation
	// and the operation should be performed. But for now, just returning with
	// an error and recommending a vault restart, which essentially does the
	// same thing.
	if c.standby {
		c.logger.Error("vault cannot seal when in standby mode; please restart instead")
		retErr = multierror.Append(retErr, errors.New("vault cannot seal when in standby mode; please restart instead"))
		c.stateLock.RUnlock()
		return retErr
	}

	acl, te, entity, identityPolicies, err := c.fetchACLTokenEntryAndEntity(ctx, req)
	if err != nil {
		retErr = multierror.Append(retErr, err)
		c.stateLock.RUnlock()
		return retErr
	}

	// Audit-log the request before going any further
	auth := &logical.Auth{
		ClientToken: req.ClientToken,
		Accessor:    req.ClientTokenAccessor,
	}
	if te != nil {
		auth.IdentityPolicies = identityPolicies[te.NamespaceID]
		delete(identityPolicies, te.NamespaceID)
		auth.ExternalNamespacePolicies = identityPolicies
		auth.TokenPolicies = te.Policies
		auth.Policies = append(te.Policies, identityPolicies[te.NamespaceID]...)
		auth.Metadata = te.Meta
		auth.DisplayName = te.DisplayName
		auth.EntityID = te.EntityID
		auth.TokenType = te.Type
	}

	logInput := &logical.LogInput{
		Auth:    auth,
		Request: req,
	}
	if err := c.auditBroker.LogRequest(ctx, logInput, c.auditedHeaders); err != nil {
		c.logger.Error("failed to audit request", "request_path", req.Path, "error", err)
		retErr = multierror.Append(retErr, errors.New("failed to audit request, cannot continue"))
		c.stateLock.RUnlock()
		return retErr
	}

	if entity != nil && entity.Disabled {
		c.logger.Warn("permission denied as the entity on the token is disabled")
		retErr = multierror.Append(retErr, logical.ErrPermissionDenied)
		c.stateLock.RUnlock()
		return retErr
	}
	if te != nil && te.EntityID != "" && entity == nil {
		c.logger.Warn("permission denied as the entity on the token is invalid")
		retErr = multierror.Append(retErr, logical.ErrPermissionDenied)
		c.stateLock.RUnlock()
		return retErr
	}

	// Attempt to use the token (decrement num_uses)
	// On error bail out; if the token has been revoked, bail out too
	if te != nil {
		te, err = c.tokenStore.UseToken(ctx, te)
		if err != nil {
			c.logger.Error("failed to use token", "error", err)
			retErr = multierror.Append(retErr, ErrInternalError)
			c.stateLock.RUnlock()
			return retErr
		}
		if te == nil {
			// Token is no longer valid
			retErr = multierror.Append(retErr, logical.ErrPermissionDenied)
			c.stateLock.RUnlock()
			return retErr
		}
	}

	// Verify that this operation is allowed
	authResults := c.performPolicyChecks(ctx, acl, te, req, entity, &PolicyCheckOpts{
		RootPrivsRequired: true,
	})
	if !authResults.Allowed {
		c.stateLock.RUnlock()
		retErr = multierror.Append(retErr, authResults.Error)
		if authResults.Error.ErrorOrNil() == nil || authResults.DeniedError {
			retErr = multierror.Append(retErr, logical.ErrPermissionDenied)
		}
		return retErr
	}

	if te != nil && te.NumUses == tokenRevocationPending {
		// Token needs to be revoked. We do this immediately here because
		// we won't have a token store after sealing.
		leaseID, err := c.expiration.CreateOrFetchRevocationLeaseByToken(c.activeContext, te)
		if err == nil {
			err = c.expiration.Revoke(c.activeContext, leaseID)
		}
		if err != nil {
			c.logger.Error("token needed revocation before seal but failed to revoke", "error", err)
			retErr = multierror.Append(retErr, ErrInternalError)
		}
	}

	// Unlock; sealing will grab the lock when needed
	c.stateLock.RUnlock()

	sealErr := c.sealInternal()

	if sealErr != nil {
		retErr = multierror.Append(retErr, sealErr)
	}

	return
}

// UIEnabled returns if the UI is enabled
func (c *Core) UIEnabled() bool {
	return c.uiConfig.Enabled()
}

// UIHeaders returns configured UI headers
func (c *Core) UIHeaders() (http.Header, error) {
	return c.uiConfig.Headers(context.Background())
}

// sealInternal is an internal method used to seal the vault.  It does not do
// any authorization checking.
func (c *Core) sealInternal() error {
	return c.sealInternalWithOptions(true, false)
}

func (c *Core) sealInternalWithOptions(grabStateLock, keepHALock bool) error {
	// Mark sealed, and if already marked return
	if swapped := atomic.CompareAndSwapUint32(c.sealed, 0, 1); !swapped {
		return nil
	}

	c.logger.Info("marked as sealed")

	// Clear forwarding clients
	c.requestForwardingConnectionLock.Lock()
	c.clearForwardingClients()
	c.requestForwardingConnectionLock.Unlock()

	activeCtxCancel := c.activeContextCancelFunc.Load().(context.CancelFunc)
	cancelCtxAndLock := func() {
		doneCh := make(chan struct{})
		go func() {
			select {
			case <-doneCh:
			// Attempt to drain any inflight requests
			case <-time.After(DefaultMaxRequestDuration):
				if activeCtxCancel != nil {
					activeCtxCancel()
				}
			}
		}()

		c.stateLock.Lock()
		close(doneCh)
		// Stop requests from processing
		if activeCtxCancel != nil {
			activeCtxCancel()
		}
	}

	// Do pre-seal teardown if HA is not enabled
	if c.ha == nil {
		if grabStateLock {
			cancelCtxAndLock()
			defer c.stateLock.Unlock()
		}
		// Even in a non-HA context we key off of this for some things
		c.standby = true

		// Stop requests from processing
		if activeCtxCancel != nil {
			activeCtxCancel()
		}

		if err := c.preSeal(); err != nil {
			c.logger.Error("pre-seal teardown failed", "error", err)
			return fmt.Errorf("internal error")
		}
	} else {
		// If we are keeping the lock we already have the state write lock
		// held. Otherwise grab it here so that when stopCh is triggered we are
		// locked.
		if keepHALock {
			atomic.StoreUint32(c.keepHALockOnStepDown, 1)
		}
		if grabStateLock {
			cancelCtxAndLock()
			defer c.stateLock.Unlock()
		}

		// If we are trying to acquire the lock, force it to return with nil so
		// runStandby will exit
		// If we are active, signal the standby goroutine to shut down and wait
		// for completion. We have the state lock here so nothing else should
		// be toggling standby status.
		close(c.standbyStopCh)
		c.logger.Debug("finished triggering standbyStopCh for runStandby")

		// Wait for runStandby to stop
		<-c.standbyDoneCh
		atomic.StoreUint32(c.keepHALockOnStepDown, 0)
		c.logger.Debug("runStandby done")
	}

	// If the storage backend needs to be sealed
	if raftStorage, ok := c.underlyingPhysical.(*raft.RaftBackend); ok {
		if err := raftStorage.TeardownCluster(c.clusterListener); err != nil {
			c.logger.Error("error stopping storage cluster", "error", err)
			return err
		}
	}

	// Stop the cluster listener
	c.stopClusterListener()

	c.logger.Debug("sealing barrier")
	if err := c.barrier.Seal(); err != nil {
		c.logger.Error("error sealing barrier", "error", err)
		return err
	}

	if c.ha != nil {
		sd, ok := c.ha.(physical.ServiceDiscovery)
		if ok {
			if err := sd.NotifySealedStateChange(); err != nil {
				if c.logger.IsWarn() {
					c.logger.Warn("failed to notify sealed status", "error", err)
				}
			}
		}
	}

	postSealInternal(c)

	c.logger.Info("vault is sealed")

	return nil
}

type UnsealStrategy interface {
	unseal(context.Context, log.Logger, *Core) error
}

type standardUnsealStrategy struct{}

func (s standardUnsealStrategy) unseal(ctx context.Context, logger log.Logger, c *Core) error {
	// Clear forwarding clients; we're active
	c.requestForwardingConnectionLock.Lock()
	c.clearForwardingClients()
	c.requestForwardingConnectionLock.Unlock()

	if err := postUnsealPhysical(c); err != nil {
		return err
	}

	if err := enterprisePostUnseal(c); err != nil {
		return err
	}

	if !c.IsDRSecondary() {
		if err := c.ensureWrappingKey(ctx); err != nil {
			return err
		}
	}
	if err := c.setupPluginCatalog(ctx); err != nil {
		return err
	}
	if err := c.loadMounts(ctx); err != nil {
		return err
	}
	if err := c.setupMounts(ctx); err != nil {
		return err
	}
	if err := c.setupPolicyStore(ctx); err != nil {
		return err
	}
	if err := c.loadCORSConfig(ctx); err != nil {
		return err
	}
	if err := c.loadCurrentRequestCounters(ctx, time.Now()); err != nil {
		return err
	}
	if err := c.loadCredentials(ctx); err != nil {
		return err
	}
	if err := c.setupCredentials(ctx); err != nil {
		return err
	}
	if !c.IsDRSecondary() {
		if err := c.startRollback(); err != nil {
			return err
		}
		if err := c.setupExpiration(expireLeaseStrategyRevoke); err != nil {
			return err
		}
		if err := c.loadAudits(ctx); err != nil {
			return err
		}
		if err := c.setupAudits(ctx); err != nil {
			return err
		}
		if err := c.loadIdentityStoreArtifacts(ctx); err != nil {
			return err
		}
		if err := loadMFAConfigs(ctx, c); err != nil {
			return err
		}
		if err := c.setupAuditedHeadersConfig(ctx); err != nil {
			return err
		}
	} else {
		c.auditBroker = NewAuditBroker(c.logger)
	}

	if c.clusterListener != nil && (c.ha != nil || shouldStartClusterListener(c)) {
		if err := c.startForwarding(ctx); err != nil {
			return err
		}

		c.startPeriodicRaftTLSRotate(ctx)
	}

	c.clusterParamsLock.Lock()
	defer c.clusterParamsLock.Unlock()
	if err := startReplication(c); err != nil {
		return err
	}

	return nil
}

// postUnseal is invoked after the barrier is unsealed, but before
// allowing any user operations. This allows us to setup any state that
// requires the Vault to be unsealed such as mount tables, logical backends,
// credential stores, etc.
func (c *Core) postUnseal(ctx context.Context, ctxCancelFunc context.CancelFunc, unsealer UnsealStrategy) (retErr error) {
	defer metrics.MeasureSince([]string{"core", "post_unseal"}, time.Now())

	// Clear any out
	c.postUnsealFuncs = nil

	// Create a new request context
	c.activeContext = ctx
	c.activeContextCancelFunc.Store(ctxCancelFunc)

	defer func() {
		if retErr != nil {
			ctxCancelFunc()
			c.preSeal()
		}
	}()
	c.logger.Info("post-unseal setup starting")

	// Enable the cache
	c.physicalCache.Purge(ctx)
	if !c.cachingDisabled {
		c.physicalCache.SetEnabled(true)
	}

	// Purge these for safety in case of a rekey
	c.seal.SetBarrierConfig(ctx, nil)
	if c.seal.RecoveryKeySupported() {
		c.seal.SetRecoveryConfig(ctx, nil)
	}

	if err := unsealer.unseal(ctx, c.logger, c); err != nil {
		return err
	}

	c.metricsCh = make(chan struct{})
	go c.emitMetrics(c.metricsCh)

	// This is intentionally the last block in this function. We want to allow
	// writes just before allowing client requests, to ensure everything has
	// been set up properly before any writes can have happened.
	for _, v := range c.postUnsealFuncs {
		v()
	}

	c.logger.Info("post-unseal setup complete")
	return nil
}

// preSeal is invoked before the barrier is sealed, allowing
// for any state teardown required.
func (c *Core) preSeal() error {
	defer metrics.MeasureSince([]string{"core", "pre_seal"}, time.Now())
	c.logger.Info("pre-seal teardown starting")

	// Clear any pending funcs
	c.postUnsealFuncs = nil

	// Clear any rekey progress
	c.barrierRekeyConfig = nil
	c.recoveryRekeyConfig = nil

	if c.metricsCh != nil {
		close(c.metricsCh)
		c.metricsCh = nil
	}
	var result error

	c.stopPeriodicRaftTLSRotate()

	c.clusterParamsLock.Lock()
	if err := stopReplication(c); err != nil {
		result = multierror.Append(result, errwrap.Wrapf("error stopping replication: {{err}}", err))
	}
	c.clusterParamsLock.Unlock()

	c.stopForwarding()

	if err := c.teardownAudits(); err != nil {
		result = multierror.Append(result, errwrap.Wrapf("error tearing down audits: {{err}}", err))
	}
	if err := c.stopExpiration(); err != nil {
		result = multierror.Append(result, errwrap.Wrapf("error stopping expiration: {{err}}", err))
	}
	if err := c.teardownCredentials(context.Background()); err != nil {
		result = multierror.Append(result, errwrap.Wrapf("error tearing down credentials: {{err}}", err))
	}
	if err := c.teardownPolicyStore(); err != nil {
		result = multierror.Append(result, errwrap.Wrapf("error tearing down policy store: {{err}}", err))
	}
	if err := c.stopRollback(); err != nil {
		result = multierror.Append(result, errwrap.Wrapf("error stopping rollback: {{err}}", err))
	}
	if err := c.unloadMounts(context.Background()); err != nil {
		result = multierror.Append(result, errwrap.Wrapf("error unloading mounts: {{err}}", err))
	}
	if err := enterprisePreSeal(c); err != nil {
		result = multierror.Append(result, err)
	}

	preSealPhysical(c)

	c.logger.Info("pre-seal teardown complete")
	return result
}

func enterprisePostUnsealImpl(c *Core) error {
	return nil
}

func enterprisePreSealImpl(c *Core) error {
	return nil
}

func startReplicationImpl(c *Core) error {
	return nil
}

func stopReplicationImpl(c *Core) error {
	return nil
}

// emitMetrics is used to periodically expose metrics while running
func (c *Core) emitMetrics(stopCh chan struct{}) {
	emitTimer := time.Tick(time.Second)
	writeTimer := time.Tick(c.counters.syncInterval)

	for {
		select {
		case <-emitTimer:
			c.metricsMutex.Lock()
			if c.expiration != nil {
				c.expiration.emitMetrics()
			}
			c.metricsMutex.Unlock()

		case <-writeTimer:
			if stopped := grabLockOrStop(c.stateLock.RLock, c.stateLock.RUnlock, stopCh); stopped {
				// Go through the loop again, this time the stop channel case
				// should trigger
				continue
			}
			if c.perfStandby {
				syncCounter(c)
			} else {
				err := c.saveCurrentRequestCounters(context.Background(), time.Now())
				if err != nil {
					c.logger.Error("writing request counters to barrier", "err", err)
				}
			}
			c.stateLock.RUnlock()

		case <-stopCh:
			return
		}
	}
}

func (c *Core) ReplicationState() consts.ReplicationState {
	return consts.ReplicationState(atomic.LoadUint32(c.replicationState))
}

func (c *Core) ActiveNodeReplicationState() consts.ReplicationState {
	return consts.ReplicationState(atomic.LoadUint32(c.activeNodeReplicationState))
}

func (c *Core) SealAccess() *SealAccess {
	return NewSealAccess(c.seal)
}

func (c *Core) Logger() log.Logger {
	return c.logger
}

func (c *Core) BarrierKeyLength() (min, max int) {
	min, max = c.barrier.KeyLength()
	max += shamir.ShareOverhead
	return
}

func (c *Core) AuditedHeadersConfig() *AuditedHeadersConfig {
	return c.auditedHeaders
}

func waitUntilWALShippedImpl(ctx context.Context, c *Core, index uint64) bool {
	return true
}

func lastWALImpl(c *Core) uint64 {
	return 0
}

func lastRemoteWALImpl(c *Core) uint64 {
	return 0
}

func (c *Core) PhysicalSealConfigs(ctx context.Context) (*SealConfig, *SealConfig, error) {
	pe, err := c.physical.Get(ctx, barrierSealConfigPath)
	if err != nil {
		return nil, nil, errwrap.Wrapf("failed to fetch barrier seal configuration at migration check time: {{err}}", err)
	}
	if pe == nil {
		return nil, nil, nil
	}

	barrierConf := new(SealConfig)

	if err := jsonutil.DecodeJSON(pe.Value, barrierConf); err != nil {
		return nil, nil, errwrap.Wrapf("failed to decode barrier seal configuration at migration check time: {{err}}", err)
	}
	err = barrierConf.Validate()
	if err != nil {
		return nil, nil, errwrap.Wrapf("failed to validate barrier seal configuration at migration check time: {{err}}", err)
	}
	// In older versions of vault the default seal would not store a type. This
	// is here to offer backwards compatibility for older seal configs.
	if barrierConf.Type == "" {
		barrierConf.Type = seal.Shamir
	}

	var recoveryConf *SealConfig
	pe, err = c.physical.Get(ctx, recoverySealConfigPlaintextPath)
	if err != nil {
		return nil, nil, errwrap.Wrapf("failed to fetch seal configuration at migration check time: {{err}}", err)
	}
	if pe != nil {
		recoveryConf = &SealConfig{}
		if err := jsonutil.DecodeJSON(pe.Value, recoveryConf); err != nil {
			return nil, nil, errwrap.Wrapf("failed to decode seal configuration at migration check time: {{err}}", err)
		}
		err = recoveryConf.Validate()
		if err != nil {
			return nil, nil, errwrap.Wrapf("failed to validate seal configuration at migration check time: {{err}}", err)
		}
		// In older versions of vault the default seal would not store a type. This
		// is here to offer backwards compatibility for older seal configs.
		if recoveryConf.Type == "" {
			recoveryConf.Type = seal.Shamir
		}
	}

	return barrierConf, recoveryConf, nil
}

func (c *Core) SetSealsForMigration(migrationSeal, newSeal, unwrapSeal Seal) {
	c.stateLock.Lock()
	defer c.stateLock.Unlock()
	c.unwrapSeal = unwrapSeal
	if c.unwrapSeal != nil {
		c.unwrapSeal.SetCore(c)
	}
	if newSeal != nil && migrationSeal != nil {
		c.migrationSeal = migrationSeal
		c.migrationSeal.SetCore(c)
		c.seal = newSeal
		c.seal.SetCore(c)
		c.logger.Warn("entering seal migration mode; Vault will not automatically unseal even if using an autoseal", "from_barrier_type", c.migrationSeal.BarrierType(), "to_barrier_type", c.seal.BarrierType())
	}
}

func (c *Core) IsInSealMigration() bool {
	c.stateLock.RLock()
	defer c.stateLock.RUnlock()
	return c.migrationSeal != nil
}

func (c *Core) BarrierEncryptorAccess() *BarrierEncryptorAccess {
	return NewBarrierEncryptorAccess(c.barrier)
}

func (c *Core) PhysicalAccess() *physical.PhysicalAccess {
	return physical.NewPhysicalAccess(c.physical)
}

func (c *Core) RouterAccess() *RouterAccess {
	return NewRouterAccess(c)
}

// IsDRSecondary returns if the current cluster state is a DR secondary.
func (c *Core) IsDRSecondary() bool {
	return c.ReplicationState().HasState(consts.ReplicationDRSecondary)
}

func (c *Core) AddLogger(logger log.Logger) {
	c.allLoggersLock.Lock()
	defer c.allLoggersLock.Unlock()
	c.allLoggers = append(c.allLoggers, logger)
}

func (c *Core) SetLogLevel(level log.Level) {
	c.allLoggersLock.RLock()
	defer c.allLoggersLock.RUnlock()
	for _, logger := range c.allLoggers {
		logger.SetLevel(level)
	}
}

// BuiltinRegistry is an interface that allows the "vault" package to use
// the registry of builtin plugins without getting an import cycle. It
// also allows for mocking the registry easily.
type BuiltinRegistry interface {
	Contains(name string, pluginType consts.PluginType) bool
	Get(name string, pluginType consts.PluginType) (func() (interface{}, error), bool)
	Keys(pluginType consts.PluginType) []string
}<|MERGE_RESOLUTION|>--- conflicted
+++ resolved
@@ -447,14 +447,12 @@
 	// Stores request counters
 	counters counters
 
-<<<<<<< HEAD
 	// Stores the raft applied index for standby nodes
 	raftFollowerStates *raftFollowerStates
 	// Stop channel for raft TLS rotations
 	raftTLSRotationStopCh chan struct{}
-=======
+
 	coreNumber int
->>>>>>> 47d4e5b1
 }
 
 // CoreConfig is used to parameterize a core
