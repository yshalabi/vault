--- conflicted
+++ resolved
@@ -422,11 +422,7 @@
 		if atomic.LoadUint32(c.neverBecomeActive) == 1 {
 			c.heldHALock = nil
 			lock.Unlock()
-<<<<<<< HEAD
-			c.logger.Info("marked never become active, giving up after interrupting perf standbys")
-=======
 			c.logger.Info("marked never become active, giving up active state")
->>>>>>> 95f9ba36
 			continue
 		}
 
