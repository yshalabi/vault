--- conflicted
+++ resolved
@@ -20,18 +20,12 @@
 	messageKey              = attribute.Key("message")
 )
 
-<<<<<<< HEAD
 var (
 	MainSection = trace.WithAttributes(attribute.Key("diagnose").String("main-section"))
 )
 
-var tp *sdktrace.TracerProvider
-var tracer trace.Tracer
-var tc *TelemetryCollector
-=======
 var diagnoseSession = struct{}{}
 var noopTracer = trace.NewNoopTracerProvider().Tracer("vault-diagnose")
->>>>>>> 5063844e
 
 type Session struct {
 	tc     *TelemetryCollector
@@ -42,13 +36,8 @@
 // New initializes a Diagnose tracing session.  In particular this wires a TelemetryCollector, which
 // synchronously receives and tracks OpenTelemetry spans in order to provide a tree structure of results
 // when the outermost span ends.
-<<<<<<< HEAD
-func Init(w io.Writer) {
-	tc = NewTelemetryCollector(w)
-=======
 func New() *Session {
 	tc := NewTelemetryCollector()
->>>>>>> 5063844e
 	//so, _ := stdout.NewExporter(stdout.WithPrettyPrint())
 	tp := sdktrace.NewTracerProvider(
 		sdktrace.WithSampler(sdktrace.AlwaysSample()),
@@ -107,33 +96,21 @@
 	span.AddEvent(warningEventName, trace.WithAttributes(messageKey.String(msg)))
 }
 
-<<<<<<< HEAD
+// SpotOk adds an Ok result without adding a new Span.  This should be used for instantaneous checks with no
+// possible sub-spans
 func SpotOk(ctx context.Context, checkName, message string, options ...trace.EventOption) {
 	addSpotCheckResult(ctx, spotCheckOkEventName, checkName, message, options...)
 }
 
+// SpotWarn adds a Warning result without adding a new Span.  This should be used for instantaneous checks with no
+// possible sub-spans
 func SpotWarn(ctx context.Context, checkName, message string, options ...trace.EventOption) {
 	addSpotCheckResult(ctx, spotCheckWarnEventName, checkName, message, options...)
 }
 
-func SpotError(ctx context.Context, checkName string, err error, options ...trace.EventOption) error {
-=======
-// SpotOk adds an Ok result without adding a new Span.  This should be used for instantaneous checks with no
-// possible sub-spans
-func SpotOk(ctx context.Context, checkName, message string) {
-	addSpotCheckResult(ctx, spotCheckOkEventName, checkName, message)
-}
-
-// SpotWarn adds a Warning result without adding a new Span.  This should be used for instantaneous checks with no
-// possible sub-spans
-func SpotWarn(ctx context.Context, checkName, message string) {
-	addSpotCheckResult(ctx, spotCheckWarnEventName, checkName, message)
-}
-
 // SpotError adds an Error result without adding a new Span.  This should be used for instantaneous checks with no
 // possible sub-spans
-func SpotError(ctx context.Context, checkName string, err error) error {
->>>>>>> 5063844e
+func SpotError(ctx context.Context, checkName string, err error, options ...trace.EventOption) error {
 	var message string
 	if err != nil {
 		message = err.Error()
